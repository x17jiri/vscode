--- conflicted
+++ resolved
@@ -39,20 +39,6 @@
 						return resolve([]);
 					}
 
-<<<<<<< HEAD
-					try {
-						const json = JSON.parse(contents.toString());
-						if (json['configurations']) {
-							for (const each of json['configurations']) {
-								const type = each['type'];
-								if (type) {
-									if (launchConfigs.has(type)) {
-										launchConfigs.set(type, launchConfigs.get(type) + 1);
-									}
-									else {
-										launchConfigs.set(type, 1);
-									}
-=======
 					const errors = [];
 					const json = parse(contents.toString(), errors);
 					if (errors.length) {
@@ -69,14 +55,10 @@
 								}
 								else {
 									launchConfigs.set(type, 1);
->>>>>>> 8647b7c1
 								}
 							}
 						}
-					} catch (e) {
-						console.log(`Unable to parse ${launchConfig}`);
-					}
-
+					}
 
 					return resolve(asSortedItems(launchConfigs));
 				});
