/*---------------------------------------------------------------------------------------------
 *  Copyright (c) Microsoft Corporation. All rights reserved.
 *  Licensed under the MIT License. See License.txt in the project root for license information.
 *--------------------------------------------------------------------------------------------*/

import { localize } from 'vs/nls';
import { ConfigurationScope, Extensions, IConfigurationNode, IConfigurationPropertySchema, IConfigurationRegistry } from 'vs/platform/configuration/common/configurationRegistry';
import { Registry } from 'vs/platform/registry/common/platform';
import { RawContextKey } from 'vs/platform/contextkey/common/contextkey';
import { workbenchConfigurationNodeBase } from 'vs/workbench/common/configuration';
import { AccessibilityAlertSettingId } from 'vs/platform/audioCues/browser/audioCueService';
import { ISpeechService } from 'vs/workbench/contrib/speech/common/speechService';
import { Disposable } from 'vs/base/common/lifecycle';
import { IWorkbenchContribution } from 'vs/workbench/common/contributions';
import { Event } from 'vs/base/common/event';
import { audioCueFeatureBase } from 'vs/workbench/contrib/audioCues/browser/audioCues.contribution';

export const accessibilityHelpIsShown = new RawContextKey<boolean>('accessibilityHelpIsShown', false, true);
export const accessibleViewIsShown = new RawContextKey<boolean>('accessibleViewIsShown', false, true);
export const accessibleViewSupportsNavigation = new RawContextKey<boolean>('accessibleViewSupportsNavigation', false, true);
export const accessibleViewVerbosityEnabled = new RawContextKey<boolean>('accessibleViewVerbosityEnabled', false, true);
export const accessibleViewGoToSymbolSupported = new RawContextKey<boolean>('accessibleViewGoToSymbolSupported', false, true);
export const accessibleViewOnLastLine = new RawContextKey<boolean>('accessibleViewOnLastLine', false, true);
export const accessibleViewCurrentProviderId = new RawContextKey<string>('accessibleViewCurrentProviderId', undefined, undefined);

/**
 * Miscellaneous settings tagged with accessibility and implemented in the accessibility contrib but
 * were better to live under workbench for discoverability.
 */
export const enum AccessibilityWorkbenchSettingId {
	DimUnfocusedEnabled = 'accessibility.dimUnfocused.enabled',
	DimUnfocusedOpacity = 'accessibility.dimUnfocused.opacity',
	HideAccessibleView = 'accessibility.hideAccessibleView',
	AccessibleViewCloseOnKeyPress = 'accessibility.accessibleView.closeOnKeyPress'
}

export const enum ViewDimUnfocusedOpacityProperties {
	Default = 0.75,
	Minimum = 0.2,
	Maximum = 1
}

export const enum AccessibilityVerbositySettingId {
	Terminal = 'accessibility.verbosity.terminal',
	DiffEditor = 'accessibility.verbosity.diffEditor',
	Chat = 'accessibility.verbosity.panelChat',
	InlineChat = 'accessibility.verbosity.inlineChat',
	InlineCompletions = 'accessibility.verbosity.inlineCompletions',
	KeybindingsEditor = 'accessibility.verbosity.keybindingsEditor',
	Notebook = 'accessibility.verbosity.notebook',
	Editor = 'accessibility.verbosity.editor',
	Hover = 'accessibility.verbosity.hover',
	Notification = 'accessibility.verbosity.notification',
	EmptyEditorHint = 'accessibility.verbosity.emptyEditorHint',
	Comments = 'accessibility.verbosity.comments'
}

export const enum AccessibleViewProviderId {
	Terminal = 'terminal',
	TerminalHelp = 'terminal-help',
	DiffEditor = 'diffEditor',
	Chat = 'panelChat',
	InlineChat = 'inlineChat',
	InlineCompletions = 'inlineCompletions',
	KeybindingsEditor = 'keybindingsEditor',
	Notebook = 'notebook',
	Editor = 'editor',
	Hover = 'hover',
	Notification = 'notification',
	EmptyEditorHint = 'emptyEditorHint',
	Comments = 'comments'
}

const baseVerbosityProperty: IConfigurationPropertySchema = {
	type: 'boolean',
	default: true,
	tags: ['accessibility']
};
const markdownDeprecationMessage = localize('accessibility.alert.deprecationMessage', "This setting is deprecated. Use the `signals` settings instead.");
const baseAlertProperty: IConfigurationPropertySchema = {
	type: 'boolean',
	default: true,
	tags: ['accessibility'],
	markdownDeprecationMessage
};

export const accessibilityConfigurationNodeBase = Object.freeze<IConfigurationNode>({
	id: 'accessibility',
	title: localize('accessibilityConfigurationTitle', "Accessibility"),
	type: 'object'
});


const signalFeatureBase: IConfigurationPropertySchema = {
	'type': 'object',
	'tags': ['accessibility'],
	additionalProperties: false,
	default: {
		audioCue: 'auto',
		alert: 'auto'
	}
};

export const alertFeatureBase: IConfigurationPropertySchema = {
	'type': 'string',
	'enum': ['auto', 'off'],
	'default': 'auto',
	'enumDescriptions': [
		localize('audioCues.enabled.auto', "Enable alert, will only play when in screen reader optimized mode."),
		localize('audioCues.enabled.off', "Disable alert.")
	],
	tags: ['accessibility'],
};

const defaultNoAlert: IConfigurationPropertySchema = {
	'type': 'object',
	'tags': ['accessibility'],
	additionalProperties: true,
	'default': {
		'audioCue': 'auto',
	}
};

const configuration: IConfigurationNode = {
	...accessibilityConfigurationNodeBase,
	properties: {
		[AccessibilityVerbositySettingId.Terminal]: {
			description: localize('verbosity.terminal.description', 'Provide information about how to access the terminal accessibility help menu when the terminal is focused.'),
			...baseVerbosityProperty
		},
		[AccessibilityVerbositySettingId.DiffEditor]: {
			description: localize('verbosity.diffEditor.description', 'Provide information about how to navigate changes in the diff editor when it is focused.'),
			...baseVerbosityProperty
		},
		[AccessibilityVerbositySettingId.Chat]: {
			description: localize('verbosity.chat.description', 'Provide information about how to access the chat help menu when the chat input is focused.'),
			...baseVerbosityProperty
		},
		[AccessibilityVerbositySettingId.InlineChat]: {
			description: localize('verbosity.interactiveEditor.description', 'Provide information about how to access the inline editor chat accessibility help menu and alert with hints that describe how to use the feature when the input is focused.'),
			...baseVerbosityProperty
		},
		[AccessibilityVerbositySettingId.InlineCompletions]: {
			description: localize('verbosity.inlineCompletions.description', 'Provide information about how to access the inline completions hover and Accessible View.'),
			...baseVerbosityProperty
		},
		[AccessibilityVerbositySettingId.KeybindingsEditor]: {
			description: localize('verbosity.keybindingsEditor.description', 'Provide information about how to change a keybinding in the keybindings editor when a row is focused.'),
			...baseVerbosityProperty
		},
		[AccessibilityVerbositySettingId.Notebook]: {
			description: localize('verbosity.notebook', 'Provide information about how to focus the cell container or inner editor when a notebook cell is focused.'),
			...baseVerbosityProperty
		},
		[AccessibilityVerbositySettingId.Hover]: {
			description: localize('verbosity.hover', 'Provide information about how to open the hover in an Accessible View.'),
			...baseVerbosityProperty
		},
		[AccessibilityVerbositySettingId.Notification]: {
			description: localize('verbosity.notification', 'Provide information about how to open the notification in an Accessible View.'),
			...baseVerbosityProperty
		},
		[AccessibilityVerbositySettingId.EmptyEditorHint]: {
			description: localize('verbosity.emptyEditorHint', 'Provide information about relevant actions in an empty text editor.'),
			...baseVerbosityProperty
		},
		[AccessibilityVerbositySettingId.Comments]: {
			description: localize('verbosity.comments', 'Provide information about actions that can be taken in the comment widget or in a file which contains comments.'),
			...baseVerbosityProperty
		},
		[AccessibilityAlertSettingId.Save]: {
			'markdownDescription': localize('alert.save', "Indicates when a file is saved. Also see {0}.", '`#audioCues.save#`'),
			'enum': ['userGesture', 'always', 'never'],
			'default': 'always',
			'enumDescriptions': [
				localize('alert.save.userGesture', "Indicates when a file is saved via user gesture."),
				localize('alert.save.always', "Indicates whenever is a file is saved, including auto save."),
				localize('alert.save.never', "Never alerts.")
			],
			tags: ['accessibility'],
			markdownDeprecationMessage
		},
		[AccessibilityAlertSettingId.Clear]: {
			'markdownDescription': localize('alert.clear', "Indicates when a feature is cleared (for example, the terminal, Debug Console, or Output channel). Also see {0}.", '`#audioCues.clear#`'),
			...baseAlertProperty
		},
		[AccessibilityAlertSettingId.Format]: {
			'markdownDescription': localize('alert.format', "Indicates when a file or notebook cell is formatted. Also see {0}.", '`#audioCues.format#`'),
			'type': 'string',
			'enum': ['userGesture', 'always', 'never'],
			'default': 'always',
			'enumDescriptions': [
				localize('alert.format.userGesture', "Indicates when a file is formatted via user gesture."),
				localize('alert.format.always', "Indicates whenever is a file is formatted, including auto save, on cell execution, and more."),
				localize('alert.format.never', "Never alerts.")
			],
			tags: ['accessibility'],
			markdownDeprecationMessage
		},
		[AccessibilityAlertSettingId.Breakpoint]: {
			'markdownDescription': localize('alert.breakpoint', "Indicates when the active line has a breakpoint. Also see {0}.", '`#audioCues.onDebugBreak#`'),
			...baseAlertProperty
		},
		[AccessibilityAlertSettingId.Error]: {
<<<<<<< HEAD
			'markdownDescription': localize('alert.error', "Indicates when the active line has an error. Also see {0}.", '`#audioCues.lineHasError#`'),
			...baseAlertProperty
		},
		[AccessibilityAlertSettingId.Warning]: {
			'markdownDescription': localize('alert.warning', "Indicates when the active line has a warning. Also see {0}.", '`#audioCues.lineHasWarning#`'),
			...baseAlertProperty
		},
		[AccessibilityAlertSettingId.FoldedArea]: {
			'markdownDescription': localize('alert.foldedArea', "Indicates when the active line has a folded area that can be unfolded. Also see {0}.", '`#audioCues.lineHasFoldedArea#`'),
			...baseAlertProperty
=======
			'markdownDescription': localize('alert.error', "Alerts when the active line has an error. Also see {0}.", '`#audioCues.lineHasError#`'),
			'type': 'boolean',
			'default': false,
			tags: ['accessibility']
		},
		[AccessibilityAlertSettingId.Warning]: {
			'markdownDescription': localize('alert.warning', "Alerts when the active line has a warning. Also see {0}.", '`#audioCues.lineHasWarning#`'),
			'type': 'boolean',
			'default': false,
			tags: ['accessibility']
		},
		[AccessibilityAlertSettingId.FoldedArea]: {
			'markdownDescription': localize('alert.foldedArea', "Alerts when the active line has a folded area that can be unfolded. Also see {0}.", '`#audioCues.lineHasFoldedArea#`'),
			'type': 'boolean',
			'default': false,
			tags: ['accessibility']
>>>>>>> cc2934a4
		},
		[AccessibilityAlertSettingId.TerminalQuickFix]: {
			'markdownDescription': localize('alert.terminalQuickFix', "Indicates when there is an available terminal quick fix. Also see {0}.", '`#audioCues.terminalQuickFix#`'),
			...baseAlertProperty
		},
		[AccessibilityAlertSettingId.TerminalBell]: {
			'markdownDescription': localize('alert.terminalBell', "Indicates when the terminal bell is activated."),
			...baseAlertProperty
		},
		[AccessibilityAlertSettingId.TerminalCommandFailed]: {
			'markdownDescription': localize('alert.terminalCommandFailed', "Indicates when a terminal command fails (non-zero exit code). Also see {0}.", '`#audioCues.terminalCommandFailed#`'),
			...baseAlertProperty
		},
		[AccessibilityAlertSettingId.TaskFailed]: {
			'markdownDescription': localize('alert.taskFailed', "Indicates when a task fails (non-zero exit code). Also see {0}.", '`#audioCues.taskFailed#`'),
			...baseAlertProperty
		},
		[AccessibilityAlertSettingId.TaskCompleted]: {
			'markdownDescription': localize('alert.taskCompleted', "Indicates when a task completes successfully (zero exit code). Also see {0}.", '`#audioCues.taskCompleted#`'),
			...baseAlertProperty
		},
		[AccessibilityAlertSettingId.ChatRequestSent]: {
			'markdownDescription': localize('alert.chatRequestSent', "Indicates when a chat request is sent. Also see {0}.", '`#audioCues.chatRequestSent#`'),
			...baseAlertProperty
		},
		[AccessibilityAlertSettingId.ChatResponsePending]: {
			'markdownDescription': localize('alert.chatResponsePending', "Indicates when a chat response is pending. Also see {0}.", '`#audioCues.chatResponsePending#`'),
			...baseAlertProperty
		},
		[AccessibilityAlertSettingId.NoInlayHints]: {
			'markdownDescription': localize('alert.noInlayHints', "Indicates when there are no inlay hints. Also see {0}.", '`#audioCues.noInlayHints#`'),
			...baseAlertProperty
		},
		[AccessibilityAlertSettingId.LineHasBreakpoint]: {
<<<<<<< HEAD
			'markdownDescription': localize('alert.lineHasBreakpoint', "Indicates when on a line with a breakpoint. Also see {0}.", '`#audioCues.lineHasBreakpoint#`'),
			...baseAlertProperty
=======
			'markdownDescription': localize('alert.lineHasBreakpoint', "Alerts when on a line with a breakpoint. Also see {0}.", '`#audioCues.lineHasBreakpoint#`'),
			'type': 'boolean',
			'default': false,
			tags: ['accessibility']
>>>>>>> cc2934a4
		},
		[AccessibilityAlertSettingId.NotebookCellCompleted]: {
			'markdownDescription': localize('alert.notebookCellCompleted', "Indicates when a notebook cell completes successfully. Also see {0}.", '`#audioCues.notebookCellCompleted#`'),
			...baseAlertProperty
		},
		[AccessibilityAlertSettingId.NotebookCellFailed]: {
			'markdownDescription': localize('alert.notebookCellFailed', "Indicates when a notebook cell fails. Also see {0}.", '`#audioCues.notebookCellFailed#`'),
			...baseAlertProperty
		},
		[AccessibilityAlertSettingId.OnDebugBreak]: {
			'markdownDescription': localize('alert.onDebugBreak', "Indicates when the debugger breaks. Also see {0}.", '`#audioCues.onDebugBreak#`'),
			...baseAlertProperty
		},
		[AccessibilityWorkbenchSettingId.AccessibleViewCloseOnKeyPress]: {
			markdownDescription: localize('terminal.integrated.accessibleView.closeOnKeyPress', "On keypress, close the Accessible View and focus the element from which it was invoked."),
			type: 'boolean',
			default: true
		},
		'accessibility.signals.debouncePositionChanges': {
			'description': localize('accessibility.signals.debouncePositionChanges', "Whether or not position changes should be debounced"),
			'type': 'boolean',
			'default': false,
			tags: ['accessibility']
		},
		'accessibility.signals.lineHasBreakpoint': {
			...signalFeatureBase,
			'description': localize('accessibility.signals.lineHasBreakpoint', "Plays a signal when the active line has a breakpoint."),
			'properties': {
				'audioCue': {
					'description': localize('accessibility.signals.lineHasBreakpoint.audioCue', "Plays an audio cue when the active line has a breakpoint."),
					...audioCueFeatureBase
				},
				'alert': {
					'description': localize('accessibility.signals.lineHasBreakpoint.alert', "Indicates when the active line has a breakpoint."),
					...alertFeatureBase
				},
			},
		},
		'accessibility.signals.lineHasInlineSuggestion': {
			...defaultNoAlert,
			'description': localize('accessibility.signals.lineHasInlineSuggestion', "Indicates when the active line has an inline suggestion."),
			'properties': {
				'audioCue': {
					'description': localize('accessibility.signals.lineHasInlineSuggestion.audioCue', "Plays an audio cue when the active line has an inline suggestion."),
					...audioCueFeatureBase
				}
			}
		},
		'accessibility.signals.lineHasError': {
			...signalFeatureBase,
			'description': localize('accessibility.signals.lineHasError', "Indicates when the active line has an error."),
			'properties': {
				'audioCue': {
					'description': localize('accessibility.signals.lineHasError.audioCue', "Plays an audio cue when the active line has an error."),
					...audioCueFeatureBase
				},
				'alert': {
					'description': localize('accessibility.signals.lineHasError.alert', "Indicates when the active line has an error."),
					...alertFeatureBase
				},
			},
		},
		'accessibility.signals.lineHasFoldedArea': {
			...signalFeatureBase,
			'description': localize('accessibility.signals.lineHasFoldedArea', "Indicates when the active line has a folded area that can be unfolded."),
			'properties': {
				'audioCue': {
					'description': localize('accessibility.signals.lineHasFoldedArea.audioCue', "Plays an audio cue when the active line has a folded area that can be unfolded."),
					...audioCueFeatureBase
				},
				'alert': {
					'description': localize('accessibility.signals.lineHasFoldedArea.alert', "Indicates when the active line has a folded area that can be unfolded."),
					...alertFeatureBase
				},
			}
		},
		'accessibility.signals.lineHasWarning': {
			...signalFeatureBase,
			'description': localize('accessibility.signals.lineHasWarning', "Plays a signal when the active line has a warning."),
			'properties': {
				'audioCue': {
					'description': localize('accessibility.signals.lineHasWarning.audioCue', "Plays an audio cue when the active line has a warning."),
					...audioCueFeatureBase
				},
				'alert': {
					'description': localize('accessibility.signals.lineHasWarning.alert', "Indicates when the active line has a warning."),
					...alertFeatureBase
				},
			},
		},
		'accessibility.signals.onDebugBreak': {
			...signalFeatureBase,
			'description': localize('accessibility.signals.onDebugBreak', "Plays a signal when the debugger stopped on a breakpoint."),
			'properties': {
				'audioCue': {
					'description': localize('accessibility.signals.onDebugBreak.audioCue', "Plays an audio cue when the debugger stopped on a breakpoint."),
					...audioCueFeatureBase
				},
				'alert': {
					'description': localize('accessibility.signals.onDebugBreak.alert', "Indicates when the debugger stopped on a breakpoint."),
					...alertFeatureBase
				},
			}
		},
		'accessibility.signals.noInlayHints': {
			...signalFeatureBase,
			'description': localize('accessibility.signals.noInlayHints', "Plays a signal when trying to read a line with inlay hints that has no inlay hints."),
			'properties': {
				'audioCue': {
					'description': localize('accessibility.signals.noInlayHints.audioCue', "Plays an audio cue when trying to read a line with inlay hints that has no inlay hints."),
					...audioCueFeatureBase
				},
				'alert': {
					'description': localize('accessibility.signals.noInlayHints.alert', "Indicates when trying to read a line with inlay hints that has no inlay hints."),
					...alertFeatureBase
				},
			}
		},
		'accessibility.signals.taskCompleted': {
			...signalFeatureBase,
			'description': localize('accessibility.signals.taskCompleted', "Plays a signal when a task is completed."),
			'properties': {
				'audioCue': {
					'description': localize('accessibility.signals.taskCompleted.audioCue', "Plays an audio cue when a task is completed."),
					...audioCueFeatureBase
				},
				'alert': {
					'description': localize('accessibility.signals.taskCompleted.alert', "Indicates when a task is completed."),
					...alertFeatureBase
				},
			}
		},
		'accessibility.signals.taskFailed': {
			...signalFeatureBase,
			'description': localize('accessibility.signals.taskFailed', "Plays a signal when a task fails (non-zero exit code)."),
			'properties': {
				'audioCue': {
					'description': localize('accessibility.signals.taskFailed.audioCue', "Plays an audio cue when a task fails (non-zero exit code)."),
					...audioCueFeatureBase
				},
				'alert': {
					'description': localize('accessibility.signals.taskFailed.alert', "Indicates when a task fails (non-zero exit code)."),
					...alertFeatureBase
				},
			}
		},
		'accessibility.signals.terminalCommandFailed': {
			...signalFeatureBase,
			'description': localize('accessibility.signals.terminalCommandFailed', "Plays a signal when a terminal command fails (non-zero exit code)."),
			'properties': {
				'audioCue': {
					'description': localize('accessibility.signals.terminalCommandFailed.audioCue', "Plays an audio cue when a terminal command fails (non-zero exit code)."),
					...audioCueFeatureBase
				},
				'alert': {
					'description': localize('accessibility.signals.terminalCommandFailed.alert', "Indicates when a terminal command fails (non-zero exit code)."),
					...alertFeatureBase
				},
			}
		},
		'accessibility.signals.terminalQuickFix': {
			...signalFeatureBase,
			'description': localize('accessibility.signals.terminalQuickFix', "Plays a signal when terminal Quick Fixes are available."),
			'properties': {
				'audioCue': {
					'description': localize('accessibility.signals.terminalQuickFix.audioCue', "Plays an audio cue when terminal Quick Fixes are available."),
					...audioCueFeatureBase
				},
				'alert': {
					'description': localize('accessibility.signals.terminalQuickFix.alert', "Indicates when terminal Quick Fixes are available."),
					...alertFeatureBase
				},
			}
		},
		'accessibility.signals.terminalBell': {
			...signalFeatureBase,
			'description': localize('accessibility.signals.terminalBell', "Plays a signal when the terminal bell is ringing."),
			'properties': {
				'audioCue': {
					'description': localize('accessibility.signals.terminalBell.audioCue', "Plays an audio cue when the terminal bell is ringing."),
					...audioCueFeatureBase
				},
				'alert': {
					'description': localize('accessibility.signals.terminalBell.alert', "Indicates when the terminal bell is ringing."),
					...alertFeatureBase
				},
			}
		},
		'accessibility.signals.diffLineInserted': {
			...defaultNoAlert,
			'description': localize('accessibility.signals.diffLineInserted', "Indicates when the focus moves to an inserted line in Accessible Diff Viewer mode or to the next/previous change."),
			'properties': {
				'audioCue': {
					'description': localize('accessibility.signals.audioCue', "Plays an audio cue when the focus moves to an inserted line in Accessible Diff Viewer mode or to the next/previous change."),
					...audioCueFeatureBase
				}
			}
		},
		'accessibility.signals.diffLineModified': {
			...defaultNoAlert,
			'description': localize('accessibility.signals.diffLineModified', "Indicates when the focus moves to an modified line in Accessible Diff Viewer mode or to the next/previous change."),
			'properties': {
				'audioCue': {
					'description': localize('accessibility.signals.diffLineModified.audioCue', "Plays an audio cue when the focus moves to a modified line in Accessible Diff Viewer mode or to the next/previous change."),
					...audioCueFeatureBase
				}
			}
		},
		'accessibility.signals.diffLineDeleted': {
			...defaultNoAlert,
			'description': localize('accessibility.signals.diffLineDeleted', "Indicates when the focus moves to an deleted line in Accessible Diff Viewer mode or to the next/previous change."),
			'properties': {
				'audioCue': {
					'description': localize('accessibility.signals.diffLineDeleted.audioCue', "Plays an audio cue when the focus moves to an deleted line in Accessible Diff Viewer mode or to the next/previous change."),
					...audioCueFeatureBase
				}
			}
		},
		'accessibility.signals.notebookCellCompleted': {
			...signalFeatureBase,
			'description': localize('accessibility.signals.notebookCellCompleted', "Plays a signal when a notebook cell execution is successfully completed."),
			'properties': {
				'audioCue': {
					'description': localize('accessibility.signals.notebookCellCompleted.audioCue', "Plays an audio cue when a notebook cell execution is successfully completed."),
					...audioCueFeatureBase
				},
				'alert': {
					'description': localize('accessibility.signals.notebookCellCompleted.alert', "Indicates when a notebook cell execution is successfully completed."),
					...alertFeatureBase
				},
			}
		},
		'accessibility.signals.notebookCellFailed': {
			...signalFeatureBase,
			'description': localize('accessibility.signals.notebookCellFailed', "Plays a signal when a notebook cell execution fails."),
			'properties': {
				'audioCue': {
					'description': localize('accessibility.signals.notebookCellFailed.audioCue', "Plays an audio cue when a notebook cell execution fails."),
					...audioCueFeatureBase
				},
				'alert': {
					'description': localize('accessibility.signals.notebookCellFailed.alert', "Indicates when a notebook cell execution fails."),
					...alertFeatureBase
				},
			}
		},
		'accessibility.signals.chatRequestSent': {
			...signalFeatureBase,
			'description': localize('accessibility.signals.chatRequestSent', "Plays a signal when a chat request is made."),
			'properties': {
				'audioCue': {
					'description': localize('accessibility.signals.chatRequestSent.audioCue', "Plays an audio cue when a chat request is made."),
					...audioCueFeatureBase
				},
				'alert': {
					'description': localize('accessibility.signals.chatRequestSent.alert', "Indicates when a chat request is made."),
					...alertFeatureBase
				},
			}
		},
		'accessibility.signals.chatResponsePending': {
			...signalFeatureBase,
			'description': localize('accessibility.signals.chatResponsePending', "Plays a signal on loop while the response is pending."),
			'properties': {
				'audioCue': {
					'description': localize('accessibility.signals.chatResponsePending.audioCue', "Plays an audio cue on loop while the response is pending."),
					...audioCueFeatureBase
				},
				'alert': {
					'description': localize('accessibility.signals.chatResponsePending.alert', "Alerts on loop while the response is pending."),
					...alertFeatureBase
				},
			},
		},
		'accessibility.signals.chatResponseReceived': {
			...defaultNoAlert,
			'description': localize('accessibility.signals.chatResponseReceived', "Indicates when the response has been received."),
			'properties': {
				'audioCue': {
					'description': localize('accessibility.signals.chatResponseReceived.audioCue', "Plays an audio cue on loop while the response has been received."),
					...audioCueFeatureBase
				},
			}
		},
		'accessibility.signals.clear': {
			...signalFeatureBase,
			'description': localize('accessibility.signals.clear', "Plays a signal when a feature is cleared (for example, the terminal, Debug Console, or Output channel). When this is disabled, an ARIA alert will announce 'Cleared'."),
			'properties': {
				'audioCue': {
					'description': localize('accessibility.signals.clear.audioCue', "Plays an audio cue when a feature is cleared."),
					...audioCueFeatureBase
				},
				'alert': {
					'description': localize('accessibility.signals.clear.alert', "Indicates when a feature is cleared."),
					...alertFeatureBase
				},
			},
		},
		'accessibility.signals.save': {
			'type': 'object',
			'tags': ['accessibility'],
			additionalProperties: true,
			'markdownDescription': localize('accessibility.signals.save', "Plays a signal when a file is saved."),
			'properties': {
				'audioCue': {
					'description': localize('accessibility.signals.save.audioCue', "Plays an audio cue when a file is saved."),
					'type': 'string',
					'enum': ['userGesture', 'always', 'never'],
					'default': 'never',
					'enumDescriptions': [
						localize('accessibility.signals.save.audioCue.userGesture', "Plays the audio cue when a user explicitly saves a file."),
						localize('accessibility.signals.save.audioCue.always', "Plays the audio cue whenever a file is saved, including auto save."),
						localize('accessibility.signals.save.audioCue.never', "Never plays the audio cue.")
					],
				},
				'alert': {
					'description': localize('accessibility.signals.save.alert', "Indicates when a file is saved."),
					'type': 'string',
					'enum': ['userGesture', 'always', 'never'],
					'default': 'never',
					'enumDescriptions': [
						localize('accessibility.signals.save.alert.userGesture', "Plays the alert when a user explicitly saves a file."),
						localize('accessibility.signals.save.alert.always', "Plays the alert whenever a file is saved, including auto save."),
						localize('accessibility.signals.save.alert.never', "Never plays the audio cue.")
					],
				},
			},
			default: {
				'audioCue': 'never',
				'alert': 'never'
			}
		},
		'accessibility.signals.format': {
			'type': 'object',
			'tags': ['accessibility'],
			additionalProperties: true,
			'markdownDescription': localize('accessibility.signals.format', "Plays a signal when a file or notebook is formatted."),
			'properties': {
				'audioCue': {
					'description': localize('accessibility.signals.format.audioCue', "Plays an audio cue when a file or notebook is formatted."),
					'type': 'string',
					'enum': ['userGesture', 'always', 'never'],
					'default': 'never',
					'enumDescriptions': [
						localize('accessibility.signals.format.userGesture', "Plays the audio cue when a user explicitly formats a file."),
						localize('accessibility.signals.format.always', "Plays the audio cue whenever a file is formatted, including if it is set to format on save, type, or, paste, or run of a cell."),
						localize('accessibility.signals.format.never', "Never plays the audio cue.")
					],
				},
				'alert': {
					'description': localize('accessibility.signals.format.alert', "Indicates when a file or notebook is formatted."),
					'type': 'string',
					'enum': ['userGesture', 'always', 'never'],
					'default': 'never',
					'enumDescriptions': [
						localize('accessibility.signals.format.alert.userGesture', "Plays the alertwhen a user explicitly formats a file."),
						localize('accessibility.signals.format.alert.always', "Plays the alert whenever a file is formatted, including if it is set to format on save, type, or, paste, or run of a cell."),
						localize('accessibility.signals.format.alert.never', "Never plays the alert.")
					],
				},
			}
		},
	}
};

export function registerAccessibilityConfiguration() {
	const registry = Registry.as<IConfigurationRegistry>(Extensions.Configuration);
	registry.registerConfiguration(configuration);

	registry.registerConfiguration({
		...workbenchConfigurationNodeBase,
		properties: {
			[AccessibilityWorkbenchSettingId.DimUnfocusedEnabled]: {
				description: localize('dimUnfocusedEnabled', 'Whether to dim unfocused editors and terminals, which makes it more clear where typed input will go to. This works with the majority of editors with the notable exceptions of those that utilize iframes like notebooks and extension webview editors.'),
				type: 'boolean',
				default: false,
				tags: ['accessibility'],
				scope: ConfigurationScope.APPLICATION,
			},
			[AccessibilityWorkbenchSettingId.DimUnfocusedOpacity]: {
				markdownDescription: localize('dimUnfocusedOpacity', 'The opacity fraction (0.2 to 1.0) to use for unfocused editors and terminals. This will only take effect when {0} is enabled.', `\`#${AccessibilityWorkbenchSettingId.DimUnfocusedEnabled}#\``),
				type: 'number',
				minimum: ViewDimUnfocusedOpacityProperties.Minimum,
				maximum: ViewDimUnfocusedOpacityProperties.Maximum,
				default: ViewDimUnfocusedOpacityProperties.Default,
				tags: ['accessibility'],
				scope: ConfigurationScope.APPLICATION,
			},
			[AccessibilityWorkbenchSettingId.HideAccessibleView]: {
				description: localize('accessibility.hideAccessibleView', "Controls whether the Accessible View is hidden."),
				type: 'boolean',
				default: false,
				tags: ['accessibility']
			}
		}
	});
}

export const enum AccessibilityVoiceSettingId {
	SpeechTimeout = 'accessibility.voice.speechTimeout'
}
export const SpeechTimeoutDefault = 1200;

export class DynamicSpeechAccessibilityConfiguration extends Disposable implements IWorkbenchContribution {

	static readonly ID = 'workbench.contrib.dynamicSpeechAccessibilityConfiguration';

	constructor(
		@ISpeechService private readonly speechService: ISpeechService
	) {
		super();

		this._register(Event.runAndSubscribe(speechService.onDidRegisterSpeechProvider, () => this.updateConfiguration()));
	}

	private updateConfiguration(): void {
		if (!this.speechService.hasSpeechProvider) {
			return; // these settings require a speech provider
		}

		const registry = Registry.as<IConfigurationRegistry>(Extensions.Configuration);
		registry.registerConfiguration({
			...accessibilityConfigurationNodeBase,
			properties: {
				[AccessibilityVoiceSettingId.SpeechTimeout]: {
					'markdownDescription': localize('voice.speechTimeout', "The duration in milliseconds that voice speech recognition remains active after you stop speaking. For example in a chat session, the transcribed text is submitted automatically after the timeout is met. Set to `0` to disable this feature."),
					'type': 'number',
					'default': SpeechTimeoutDefault,
					'minimum': 0,
					'tags': ['accessibility']
				}
			}
		});
	}
}<|MERGE_RESOLUTION|>--- conflicted
+++ resolved
@@ -198,11 +198,10 @@
 			markdownDeprecationMessage
 		},
 		[AccessibilityAlertSettingId.Breakpoint]: {
-			'markdownDescription': localize('alert.breakpoint', "Indicates when the active line has a breakpoint. Also see {0}.", '`#audioCues.onDebugBreak#`'),
+			'markdownDescription': localize('alert.breakpoint', "Indicates when the debugger breaks. Also see {0}.", '`#audioCues.onDebugBreak#`'),
 			...baseAlertProperty
 		},
 		[AccessibilityAlertSettingId.Error]: {
-<<<<<<< HEAD
 			'markdownDescription': localize('alert.error', "Indicates when the active line has an error. Also see {0}.", '`#audioCues.lineHasError#`'),
 			...baseAlertProperty
 		},
@@ -213,24 +212,6 @@
 		[AccessibilityAlertSettingId.FoldedArea]: {
 			'markdownDescription': localize('alert.foldedArea', "Indicates when the active line has a folded area that can be unfolded. Also see {0}.", '`#audioCues.lineHasFoldedArea#`'),
 			...baseAlertProperty
-=======
-			'markdownDescription': localize('alert.error', "Alerts when the active line has an error. Also see {0}.", '`#audioCues.lineHasError#`'),
-			'type': 'boolean',
-			'default': false,
-			tags: ['accessibility']
-		},
-		[AccessibilityAlertSettingId.Warning]: {
-			'markdownDescription': localize('alert.warning', "Alerts when the active line has a warning. Also see {0}.", '`#audioCues.lineHasWarning#`'),
-			'type': 'boolean',
-			'default': false,
-			tags: ['accessibility']
-		},
-		[AccessibilityAlertSettingId.FoldedArea]: {
-			'markdownDescription': localize('alert.foldedArea', "Alerts when the active line has a folded area that can be unfolded. Also see {0}.", '`#audioCues.lineHasFoldedArea#`'),
-			'type': 'boolean',
-			'default': false,
-			tags: ['accessibility']
->>>>>>> cc2934a4
 		},
 		[AccessibilityAlertSettingId.TerminalQuickFix]: {
 			'markdownDescription': localize('alert.terminalQuickFix', "Indicates when there is an available terminal quick fix. Also see {0}.", '`#audioCues.terminalQuickFix#`'),
@@ -265,15 +246,8 @@
 			...baseAlertProperty
 		},
 		[AccessibilityAlertSettingId.LineHasBreakpoint]: {
-<<<<<<< HEAD
 			'markdownDescription': localize('alert.lineHasBreakpoint', "Indicates when on a line with a breakpoint. Also see {0}.", '`#audioCues.lineHasBreakpoint#`'),
 			...baseAlertProperty
-=======
-			'markdownDescription': localize('alert.lineHasBreakpoint', "Alerts when on a line with a breakpoint. Also see {0}.", '`#audioCues.lineHasBreakpoint#`'),
-			'type': 'boolean',
-			'default': false,
-			tags: ['accessibility']
->>>>>>> cc2934a4
 		},
 		[AccessibilityAlertSettingId.NotebookCellCompleted]: {
 			'markdownDescription': localize('alert.notebookCellCompleted', "Indicates when a notebook cell completes successfully. Also see {0}.", '`#audioCues.notebookCellCompleted#`'),
